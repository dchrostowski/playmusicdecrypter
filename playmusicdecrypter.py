#!/usr/bin/env python2

# playmusicdecrypter - decrypt MP3 files from Google Play Music offline storage (All Access)
#
# This program is free software; you can redistribute it and/or modify
# it under the terms of the GNU General Public License as published by
# the Free Software Foundation; either version 3 of the License, or
# (at your option) any later version.
#
# This program is distributed in the hope that it will be useful,
# but WITHOUT ANY WARRANTY; without even the implied warranty of
# MERCHANTABILITY or FITNESS FOR A PARTICULAR PURPOSE.  See the
# GNU General Public License for more details.
#
# You should have received a copy of the GNU General Public License
# along with this program; if not, write to the Free Software Foundation,
# Inc., 51 Franklin Street, Fifth Floor, Boston, MA 02110-1301  USA

__version__ = "1.0"

import os, sys, struct, re, glob, subprocess, zlib, tarfile, io, optparse
import Crypto.Cipher.AES, Crypto.Util.Counter
import mutagen
import sqlite3

class PlayMusicDecrypter:
    """Decrypt MP3 file from Google Play Music offline storage (All Access)"""
    def __init__(self, database, infile):
        # Open source file
        self.infile = infile
        self.source = open(infile, "rb")

        # Test if source file is encrypted
        start_bytes = self.source.read(4)
        if start_bytes != "\x12\xd3\x15\x27":
            raise ValueError("Invalid file format!")

        # Get file info
        self.database = database
        self.info = self.get_info()
        
        if self.info is None:
            raise ValueError("Empty file info!")

    def decrypt(self):
        """Decrypt one block"""
        data = self.source.read(1024)
        if not data:
            return ""

        iv = data[:16]
        encrypted = data[16:]

        counter = Crypto.Util.Counter.new(64, prefix=iv[:8], initial_value=struct.unpack(">Q", iv[8:])[0])
        cipher = Crypto.Cipher.AES.new(self.info["CpData"], Crypto.Cipher.AES.MODE_CTR, counter=counter)

        return cipher.decrypt(encrypted)

    def decrypt_all(self, outfile=""):
        """Decrypt all blocks and write them to outfile (or to stdout if outfile in not specified)"""
        destination = open(outfile, "wb") if outfile else sys.stdout
        while True:
            decrypted = self.decrypt()
            if not decrypted:
                break

            destination.write(decrypted)
            destination.flush()
            
    def get_info(self):
        """Returns informations about song from database"""
        db = sqlite3.connect(self.database, detect_types=sqlite3.PARSE_DECLTYPES)
        db.row_factory = sqlite3.Row
        cursor = db.cursor()

        cursor.execute("""SELECT Title, Album, Artist, AlbumArtist, Composer, Genre, Year, Duration,
                                 TrackCount, TrackNumber, DiscCount, DiscNumber, Compilation, CpData
                          FROM music
                          WHERE LocalCopyPath = ?""", (os.path.basename(self.infile),))
        row = cursor.fetchone()
        if row:
            return dict(row)

    def normalize_path(self, path):
        return unicode(self.normalize_path.re.sub(" ", path))
    normalize_path.re = re.compile(r'[<>:"/\\|?*]')

    def get_outfile(self):
        """Returns output filename based on song informations"""
<<<<<<< HEAD
        filename = u"{AlbumArtist} - {Album} - Disc {DiscNumber} - Track {TrackNumber:02d} - {Title}.mp3".format(**self.info)
        return re.sub(r'[<>:"/\\|?*]', " ", filename)
=======
        destination_dir = os.path.join(self.normalize_path(self.info["AlbumArtist"]), self.normalize_path(self.info["Album"]))
        filename = u"{TrackNumber:02d} - {Title}.mp3".format(**self.info)
        return os.path.join(destination_dir, self.normalize_path(filename))
>>>>>>> 91fd4b59

    def update_id3(self, outfile):
        """Update ID3 tags in outfile"""
        audio = mutagen.File(outfile, easy=True)
        audio.add_tags()
        audio["title"] = self.info["Title"]
        audio["album"] = self.info["Album"]
        audio["artist"] = self.info["Artist"]
        audio["performer"] = self.info["AlbumArtist"]
        audio["composer"] = self.info["Composer"]
        audio["genre"] = self.info["Genre"]
        audio["date"] = str(self.info["Year"])
        audio["tracknumber"] = str(self.info["TrackNumber"])
        audio["discnumber"] = str(self.info["DiscNumber"])
        audio["compilation"] = str(self.info["Compilation"])
        audio.save()

def pull_database(destination_dir="."):
    """Pull Google Play Music database from device (works even without root access, yay!)"""
    if not os.path.isdir(destination_dir):
        os.makedirs(destination_dir)

    print("Downloading database backup from device...")
    subprocess.check_call(["adb", "backup", "-f", os.path.join(destination_dir, "music.ab"), "com.google.android.music"])

    print("Extracting database file from backup...")
    obj=zlib.decompressobj()
    ab_file = os.path.join(destination_dir, "music.ab")
    ab=open(ab_file, "rb")
    buf_size = 1024*1024
    data = ab.read(buf_size)[24:]
    with open(os.path.join(destination_dir, "music.ab.raw"), "wb") as f:
        f.write(obj.decompress(data))

        data = ab.read(buf_size)
        while data:
            f.write(obj.decompress(data))
            data = ab.read(buf_size)
        f.write(obj.flush())
        
    os.remove(ab_file)

    tar = tarfile.open(os.path.join(destination_dir, "music.ab.raw"))
    tf = tar.extractfile("apps/com.google.android.music/db/music.db")
    with open(os.path.join(destination_dir, "music.db"), "wb") as f:
        f.write(tf.read())

def pull_library(destination_dir="music"):
    """Pull Google Play Music library from backup"""
    if not os.path.isdir(destination_dir):
        os.makedirs(destination_dir)

    print("Extracting encrypted MP3 files from backup...")
    backup_file = os.path.join(destination_dir, "..", "music.ab.raw")
    tar = tarfile.open(backup_file)
    
    for member in tar.getmembers():
        if member.name.endswith(".mp3"):
            tf = tar.extractfile(member)
            with open(os.path.join(destination_dir, os.path.basename(member.name)), "wb") as f:
                f.write(tf.read())
                
    os.remove(backup_file)

def decrypt_files(source_dir="music", destination_dir=".", database="music.db"):
    """Decrypt all MP3 files in source directory and write them to destination directory"""
    if not os.path.isdir(destination_dir):
        os.makedirs(destination_dir)

    for f in glob.glob(os.path.join(source_dir, "*.mp3")):
        try:
            decrypter = PlayMusicDecrypter(database, f)
            print(u"Decrypting file {} -> {}".format(f, decrypter.get_outfile()))
<<<<<<< HEAD
        except ValueError:
            print(u"Skipping file {} (invalid file format)".format(f))
=======
        except ValueError as e:
            print(u"Skipping file {} ({})".format(f, e))
>>>>>>> 91fd4b59
            continue

        outfile = os.path.join(destination_dir, decrypter.get_outfile())
        if not os.path.isdir(os.path.dirname(outfile)):
            os.makedirs(os.path.dirname(outfile))

        decrypter.decrypt_all(outfile)
        decrypter.update_id3(outfile)

        os.remove(f)

def main():
    # Parse command line options
    parser = optparse.OptionParser(description="Decrypt MP3 files from Google Play Music offline storage (All Access)",
                                   usage="usage: %prog [-h] [options] destination_dir",
                                   version="%prog {}".format(__version__))
    parser.add_option("-d", "--database",
                      help="local path to Google Play Music database file (will be downloaded from device via adb if not specified)")
    parser.add_option("-l", "--library",
                      help="local path to directory with encrypted MP3 files (will be downloaded from device via adb if not specified")
    (options, args) = parser.parse_args()

    if len(args) < 1:
        parser.error("you have to specify destination directory for decrypted MP3 files")
    destination_dir = args[0]

    # Download Google Play Music database from device via adb
    if not options.database:
        options.database = os.path.join(destination_dir, "music.db")
        pull_database(destination_dir)

    # Extract encrypted MP3 files from backup
    if not options.library:
        options.library = os.path.join(destination_dir, "music")
        pull_library(options.library)

    # Decrypt all MP3 files
    decrypt_files(options.library, destination_dir, options.database)


if __name__ == "__main__":
    main()<|MERGE_RESOLUTION|>--- conflicted
+++ resolved
@@ -87,14 +87,9 @@
 
     def get_outfile(self):
         """Returns output filename based on song informations"""
-<<<<<<< HEAD
-        filename = u"{AlbumArtist} - {Album} - Disc {DiscNumber} - Track {TrackNumber:02d} - {Title}.mp3".format(**self.info)
-        return re.sub(r'[<>:"/\\|?*]', " ", filename)
-=======
         destination_dir = os.path.join(self.normalize_path(self.info["AlbumArtist"]), self.normalize_path(self.info["Album"]))
         filename = u"{TrackNumber:02d} - {Title}.mp3".format(**self.info)
         return os.path.join(destination_dir, self.normalize_path(filename))
->>>>>>> 91fd4b59
 
     def update_id3(self, outfile):
         """Update ID3 tags in outfile"""
@@ -168,13 +163,8 @@
         try:
             decrypter = PlayMusicDecrypter(database, f)
             print(u"Decrypting file {} -> {}".format(f, decrypter.get_outfile()))
-<<<<<<< HEAD
-        except ValueError:
-            print(u"Skipping file {} (invalid file format)".format(f))
-=======
         except ValueError as e:
             print(u"Skipping file {} ({})".format(f, e))
->>>>>>> 91fd4b59
             continue
 
         outfile = os.path.join(destination_dir, decrypter.get_outfile())
